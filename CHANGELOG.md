--- conflicted
+++ resolved
@@ -1,14 +1,7 @@
 ## Unreleased
 
 ## 12.2.0
-<<<<<<< HEAD
-
-* make deploy resource attributes nillable (`symlink_before_migrate nil`) works now
-* mixin the LWRP attribute DSL method into Chef::Resource directly
-* make all LWRP attributes nillable
-=======
 * Update policyfile API usage to match forthcoming Chef Server release
->>>>>>> eaa56e53
 * `knife ssh` now has an --exit-on-error option that allows users to
   fail-fast rather than moving on to the next machine.
 * migrate macosx, windows, openbsd, and netbsd resources to dynamic resolution
