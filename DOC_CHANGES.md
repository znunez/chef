--- conflicted
+++ resolved
@@ -6,84 +6,6 @@
 Description of the required change.
 -->
 
-<<<<<<< HEAD
-### knife ssh has --exit-on-error option
-`knife ssh` now has an --exit-on-error option that will cause it to
-fail immediately in the face of an SSH connection error.  The default
-behavior is move on to the next node.
-
-### DSC Resource
-
-The `dsc_resource` resource for Windows systems that allows cookbook authors to invoke [PowerShell Desired
-State Configuration](http://technet.microsoft.com/en-us/library/dn249912.aspx) resources in Chef DSL.
-
-#### Prerequisites
-
-* **Windows Management Framework 5** February Preview
-* **Local Configuration Manager** must be set to have a `RefreshMode` of `Disabled`
-
-#### Syntax
-
-```ruby
-dsc_resource "description" do
-  resource "resource_name"
-  property :property_name, property_value
-  ...
-  property :property_name, property_value
-end
-```
-
-#### Attributes
-
-- `resource`: The friendly name of the DSC resource
-
-- `property`: `:property_name`, `property_value` pair for each property that must be set for the DSC resource.
-`property_name` must be of the `Symbol`. The following types are supported for `property_value`, along with
-their conversion into Powershell:
-
-| Ruby Type                           | Powershell Type |
-|-------------------------------------|-----------------|
-| Fixnum                              | Integer         |
-| Float                               | Double          |
-| FalseClass                          | bool($false)    |
-| TrueClass                           | bool($true)     |
-| Chef::Util::Powershell:PSCredential | PSCredential    |
-| Hash                                | Hashtable       |
-| Array                               | Object[]        |
-
-- `module_name` is the name of the module that the DSC resource comes from. If it is not provided, it will
-  be inferred.
-
-#### Actions
-
-|Action|Description|
-|------|------------------------|
-|`:run`| Invoke the DSC resource|
-
-#### Example
-
-```ruby
-dsc_resource "demogroupremove" do
-  resource :group
-  property :groupname, 'demo1'
-  property :ensure, 'present'
-end
- 
-dsc_resource "useradd" do
-  resource :user
-  property :username, "Foobar1"
-  property :fullname, "Foobar1"
-  property :password, ps_credential("P@assword!")
-  property :ensure, 'present'
-end
- 
-dsc_resource "AddFoobar1ToUsers" do
-  resource :Group
-  property :GroupName, "demo1"
-  property :MembersToInclude, ["Foobar1"]
-end
-```
-=======
 ### Chef Client and Knife `--no-listen` Flag and `listen` Config Option
 
 Chef Client and Knife have a `--no-listen` CLI option. It is only
@@ -101,5 +23,4 @@
 rely on data collected by other ohai plugins will definitely be broken
 when Chef is run in this mode. It may be possible for advanced users to
 work around that by using the ohai resource to collect the "missing"
-data during the compile phase.
->>>>>>> 0fe8287e
+data during the compile phase.