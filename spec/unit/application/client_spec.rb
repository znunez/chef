#
# Author:: AJ Christensen (<aj@junglist.gen.nz>)
# Copyright:: Copyright (c) 2008 Opscode, Inc.
# License:: Apache License, Version 2.0
#
# Licensed under the Apache License, Version 2.0 (the "License");
# you may not use this file except in compliance with the License.
# You may obtain a copy of the License at
#
#     http://www.apache.org/licenses/LICENSE-2.0
#
# Unless required by applicable law or agreed to in writing, software
# distributed under the License is distributed on an "AS IS" BASIS,
# WITHOUT WARRANTIES OR CONDITIONS OF ANY KIND, either express or implied.
# See the License for the specific language governing permissions and
# limitations under the License.

require 'spec_helper'

describe Chef::Application::Client, "reconfigure" do
  before do
    Kernel.stub(:trap).and_return(:ok)

    @original_argv = ARGV.dup
    ARGV.clear

    @app = Chef::Application::Client.new
    @app.stub(:trap)
    @app.stub(:configure_opt_parser).and_return(true)
    @app.stub(:configure_chef).and_return(true)
    @app.stub(:configure_logging).and_return(true)
    @app.cli_arguments = []
    Chef::Config[:interval] = 10

    Chef::Config[:once] = false
  end

  after do
    ARGV.replace(@original_argv)
  end

  describe "when in daemonized mode and no interval has been set" do
    before do
      Chef::Config[:daemonize] = true
      Chef::Config[:interval] = nil
    end

    it "should set the interval to 1800" do
      @app.reconfigure
      Chef::Config.interval.should == 1800
    end
  end

  describe "when configured to run once" do
    before do
      Chef::Config[:once] = true
      Chef::Config[:daemonize] = false
      Chef::Config[:splay] = 60
      Chef::Config[:interval] = 1800
    end

    it "ignores the splay" do
      @app.reconfigure
      Chef::Config.splay.should be_nil
    end

    it "forces the interval to nil" do
      @app.reconfigure
      Chef::Config.interval.should be_nil
    end

  end

  describe "when the json_attribs configuration option is specified" do

    let(:json_attribs) { {"a" => "b"} }
    let(:config_fetcher) { double(Chef::ConfigFetcher, :fetch_json => json_attribs) }
    let(:json_source) { "https://foo.com/foo.json" }

    before do
      Chef::Config[:json_attribs] = json_source
      Chef::ConfigFetcher.should_receive(:new).with(json_source).
        and_return(config_fetcher)
    end

    it "reads the JSON attributes from the specified source" do
      @app.reconfigure
      @app.chef_client_json.should == json_attribs
    end
  end
end

describe Chef::Application::Client, "setup_application" do
  before do
    @app = Chef::Application::Client.new
    # this is all stuff the reconfigure method needs
    @app.stub(:configure_opt_parser).and_return(true)
    @app.stub(:configure_chef).and_return(true)
    @app.stub(:configure_logging).and_return(true)
  end

  it "should change privileges" do
    Chef::Daemon.should_receive(:change_privilege).and_return(true)
    @app.setup_application
  end
  after do
    Chef::Config[:solo] = false
  end
end

describe Chef::Application::Client, "configure_chef" do
  before do
    @original_argv = ARGV.dup
    ARGV.clear
    @app = Chef::Application::Client.new
    @app.configure_chef
  end

  after do
    ARGV.replace(@original_argv)
  end

  it "should set the colored output to false by default on windows and true otherwise" do
    if windows?
      Chef::Config[:color].should be_false
    else
      Chef::Config[:color].should be_true
    end
  end
end

describe Chef::Application::Client, "run_application", :unix_only do
  before(:each) do
    Chef::Config[:daemonize] = true
    @pipe = IO.pipe
    @app = Chef::Application::Client.new
<<<<<<< HEAD
=======
    # Default logger doesn't work correctly when logging from a trap handler.
    @app.configure_logging
>>>>>>> 64c7f8fe
    Chef::Daemon.stub(:daemonize).and_return(true)
    @app.stub(:run_chef_client) do
      @pipe[1].puts 'started'
      sleep 1
      @pipe[1].puts 'finished'
    end
  end

  it "should exit gracefully when sent SIGTERM", :volatile_on_solaris do
    pid = fork do
      @app.run_application
    end
    @pipe[0].gets.should == "started\n"
    Process.kill("TERM", pid)
    Process.wait
    IO.select([@pipe[0]], nil, nil, 0).should_not be_nil
    @pipe[0].gets.should == "finished\n"
  end

  describe "when splay is set" do
    before do
      Chef::Config[:splay] = 10
      Chef::Config[:interval] = 10

      run_count = 0

      # uncomment to debug failures...
      # Chef::Log.init($stderr)
      # Chef::Log.level = :debug

      @app.stub(:run_chef_client) do

        run_count += 1
        if run_count > 3
          exit 0
        end

        # If everything is fine, sending USR1 to self should prevent
        # app to go into splay sleep forever.
        Process.kill("USR1", Process.pid)
      end

      number_of_sleep_calls = 0

      # This is a very complicated way of writing
      # @app.should_receive(:sleep).once.
      # We have to do it this way because the main loop of
      # Chef::Application::Client swallows most exceptions, and we need to be
      # able to expose our expectation failures to the parent process in the test.
      @app.stub(:sleep) do |arg|
        number_of_sleep_calls += 1
        if number_of_sleep_calls > 1
          exit 127
        end
      end
    end

    it "shouldn't sleep when sent USR1" do
      pid = fork do
        @app.run_application
      end
      _pid, result = Process.waitpid2(pid)
      result.exitstatus.should == 0
    end
  end
end<|MERGE_RESOLUTION|>--- conflicted
+++ resolved
@@ -134,11 +134,8 @@
     Chef::Config[:daemonize] = true
     @pipe = IO.pipe
     @app = Chef::Application::Client.new
-<<<<<<< HEAD
-=======
     # Default logger doesn't work correctly when logging from a trap handler.
     @app.configure_logging
->>>>>>> 64c7f8fe
     Chef::Daemon.stub(:daemonize).and_return(true)
     @app.stub(:run_chef_client) do
       @pipe[1].puts 'started'
